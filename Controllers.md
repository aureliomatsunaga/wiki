Controllers should inherit from the **ApplicationController** (or any other controller that inherits from **Karafka::BaseController**). You need to define a ```#consume``` method that will execute your business logic code.

```ruby
# You can name it whatever you want instead of ApplicationController
ApplicationController = Class.new(Karafka::BaseController)

class UsersController < ApplicationController
  def consume
    # business logic goes here
  end
end
```

<<<<<<< HEAD
=======
**Note**: You can name the main application controller with any name. You can even call it **ApplicationConsumer** or anything else you want. Karafka will sort that out, as long as your root application controller inherits from **Karafka::BaseController**.

## Controllers callbacks

You can add any number of ```after_received``` callbacks. It can be a method or a block.
after_received acts in a similar way to Rails before_action so it should perform "lightweight" operations. You have access to ```#params_batch``` and ```#params``` inside of it. Based on them you can define which data you want to process and which you do not.

**Warning**: keep in mind, that all *after_received* blocks/methods are executed after messages are received. This is executed right after receiving the incoming messages. This means, that if you perform "heavy duty" operations there, Karafka might slow down significantly, especially if you use the ```:inline``` ```backend```.

If any of callbacks throws :abort - ```#perform``` method will be executed (the execution chain will stop).

Once you run a consumer - messages from Kafka server will be send to a proper controller (based on its topic id).

Presented example controller will accept incoming messages from a Kafka topic named :karafka_topic

```ruby
  class TestController < ApplicationController
    # after_received has access to received params.
    # You can modify them before enqueuing it to sidekiq.
    after_received {
      params.merge!(received_time: Time.now.to_s)
    }

    after_received :validate_params

    def perform
      Service.new.add_to_queue(params[:message])
    end

    private

   # We will not enqueue to Sidekiq those messages, which were sent
   # from sum method and return too high message for our purpose.
   def validate_params
     throw(:abort) unless params['message'].to_i > 50 && params['method'] != 'sum'
   end
end
```
>>>>>>> b1961d3a
## Controller topic method

If for any case, your logic is dependent on some routing details, you can access them from the controller using the ```#topic``` method. You could use it for example, in case you want to perform a different logic within a single controller, based on the topic from which your messages come:

```ruby
class UsersController < ApplicationController
  def consume
    send(:"topic_#{topic.name}")
  end

  def topic_a
    # do something
  end

  def topic_b
    # do something else if it's a "b" topic
  end
end
```

If you're interested in all the details that are stored in the topic, you can extract all of them at once, by using the ```#to_h``` method:

```ruby
class UsersController < ApplicationController
  def consume
    puts topic.to_h #=> { backend: :inline, name: 'x', ... }
  end
end
```<|MERGE_RESOLUTION|>--- conflicted
+++ resolved
@@ -11,47 +11,8 @@
 end
 ```
 
-<<<<<<< HEAD
-=======
 **Note**: You can name the main application controller with any name. You can even call it **ApplicationConsumer** or anything else you want. Karafka will sort that out, as long as your root application controller inherits from **Karafka::BaseController**.
 
-## Controllers callbacks
-
-You can add any number of ```after_received``` callbacks. It can be a method or a block.
-after_received acts in a similar way to Rails before_action so it should perform "lightweight" operations. You have access to ```#params_batch``` and ```#params``` inside of it. Based on them you can define which data you want to process and which you do not.
-
-**Warning**: keep in mind, that all *after_received* blocks/methods are executed after messages are received. This is executed right after receiving the incoming messages. This means, that if you perform "heavy duty" operations there, Karafka might slow down significantly, especially if you use the ```:inline``` ```backend```.
-
-If any of callbacks throws :abort - ```#perform``` method will be executed (the execution chain will stop).
-
-Once you run a consumer - messages from Kafka server will be send to a proper controller (based on its topic id).
-
-Presented example controller will accept incoming messages from a Kafka topic named :karafka_topic
-
-```ruby
-  class TestController < ApplicationController
-    # after_received has access to received params.
-    # You can modify them before enqueuing it to sidekiq.
-    after_received {
-      params.merge!(received_time: Time.now.to_s)
-    }
-
-    after_received :validate_params
-
-    def perform
-      Service.new.add_to_queue(params[:message])
-    end
-
-    private
-
-   # We will not enqueue to Sidekiq those messages, which were sent
-   # from sum method and return too high message for our purpose.
-   def validate_params
-     throw(:abort) unless params['message'].to_i > 50 && params['method'] != 'sum'
-   end
-end
-```
->>>>>>> b1961d3a
 ## Controller topic method
 
 If for any case, your logic is dependent on some routing details, you can access them from the controller using the ```#topic``` method. You could use it for example, in case you want to perform a different logic within a single controller, based on the topic from which your messages come:
